<<<<<<< HEAD
{ mkDerivation, array, base, Cabal, cabal-doctest, containers
, doctest, HUnit, QuickCheck, stdenv, tasty, tasty-hunit
, tasty-quickcheck
=======
{ mkDerivation, array, base, containers, HUnit, QuickCheck, stdenv
, tasty, tasty-discover, tasty-hunit, tasty-quickcheck
>>>>>>> 982805e9
}:
mkDerivation {
  pname = "course";
  version = "0.1.4";
  src = ./.;
  libraryHaskellDepends = [ array base containers ];
  testHaskellDepends = [
    base HUnit QuickCheck tasty tasty-hunit tasty-quickcheck
  ];
  homepage = "https://github.com/data61/fp-course";
  description = "Source code for a functional programming course";
  license = stdenv.lib.licenses.bsd3;
}<|MERGE_RESOLUTION|>--- conflicted
+++ resolved
@@ -1,11 +1,5 @@
-<<<<<<< HEAD
-{ mkDerivation, array, base, Cabal, cabal-doctest, containers
-, doctest, HUnit, QuickCheck, stdenv, tasty, tasty-hunit
-, tasty-quickcheck
-=======
 { mkDerivation, array, base, containers, HUnit, QuickCheck, stdenv
-, tasty, tasty-discover, tasty-hunit, tasty-quickcheck
->>>>>>> 982805e9
+, tasty, tasty-hunit, tasty-quickcheck
 }:
 mkDerivation {
   pname = "course";
