package L02

// + Complete the 10 exercises below by filling out the function bodies.
//   Replace the function bodies (sys.error("todo")) with an appropriate solution.
// + These exercises may be done in any order, however:
//   Exercises are generally increasing in difficulty, though some people may find later exercise easier.
// + Bonus for using the provided functions or for using one exercise solution to help solve another.
// + Approach with your best available intuition; just dive in and do what you can!

// TOTAL marks:    /66

sealed trait List[A] {
  final def foldRight[B](f: A => B => B, b: B): B =
    this match {
      case Nil() => b
      case h|:t => f(h)(t.foldRight(f, b))
    }

  @annotation.tailrec
  final def foldLeft[B](f: B => A => B, b: B): B =
    this match {
      case Nil() => b
      case h|:t => t.foldLeft(f, f(b)(h))
    }

  def |:(a: A): List[A] =
    new |:(a, this)

  // Exercise 1
  // Relative Difficulty: 1
  // Correctness: 2.0 marks
  // Performance: 0.5 mark
  // Elegance: 0.5 marks
  // Total: 3
  def headOr(a: => A): A =
    this match {
      case Nil() => a
      case h|:_ => h
    }

  // Exercise 3
  // Relative Difficulty: 2
  // Correctness: 2.5 marks
  // Performance: 1 mark
  // Elegance: 0.5 marks
  // Total: 4
  def len: Int =
    foldLeft[Int](a => _ => a + 1, 0)

  // Exercise 4
  // Relative Difficulty: 5
  // Correctness: 4.5 marks
  // Performance: 1.0 mark
  // Elegance: 1.5 marks
  // Total: 7
  def map[B](f: A => B): List[B] =
    foldRight[List[B]](a => f(a) |: _, Nil())

  // Exercise 5
  // Relative Difficulty: 5
  // Correctness: 4.5 marks
  // Performance: 1.5 marks
  // Elegance: 1 mark
  // Total: 7
<<<<<<< HEAD
  def filter(f: A => Boolean): List[Boolean] =
    foldRight[List[A]](a => if(f(a)) a |: _ else identity, Nil())
=======
  def filter(f: A => Boolean): List[A] =
    sys.error("todo")
>>>>>>> 63eff37a

  // Exercise 6
  // Relative Difficulty: 5
  // Correctness: 4.5 marks
  // Performance: 1.5 marks
  // Elegance: 1 mark
  // Total: 7
  def append(x: List[A]): List[A] =
    sys.error("todo")

  // Exercise 8
  // Relative Difficulty: 7
  // Correctness: 5.0 marks
  // Performance: 1.5 marks
  // Elegance: 1.5 mark
  // Total: 8
  def flatMap[B](f: A => List[B]): List[B] =
    sys.error("todo")

  // Exercise 10
  // Relative Difficulty: 10
  // Correctness: 5.0 marks
  // Performance: 2.5 marks
  // Elegance: 2.5 marks
  // Total: 10
  def rev: List[A] =
    sys.error("todo")

  override def toString: String =
    foldRight[scala.List[A]](a => a :: _, scala.Nil).toString
}
case class Nil[A]() extends List[A]
case class |:[A](h: A, t: List[A]) extends List[A]

object List {
  // Exercise 2
  // Relative Difficulty: 2
  // Correctness:   2.5 marks
  // Performance: 1 mark
  // Elegance: 0.5 marks
  // Total: 4
  def sum(x: List[Int]): Int =
    sys.error("todo")

  // Exercise 7
  // Relative Difficulty: 5
  // Correctness: 4.5 marks
  // Performance: 1.5 marks
  // Elegance: 1 mark
  // Total: 7
  def flatten[A](x: List[List[A]]): List[A] =
    sys.error("todo")

  // Exercise 9
  // Relative Difficulty: 8
  // Correctness: 3.5 marks
  // Performance: 2.0 marks
  // Elegance: 3.5 marks
  // Total: 9
  def seqf[A, B](x: List[A => B], a: A): List[B] =
    sys.error("todo")
}<|MERGE_RESOLUTION|>--- conflicted
+++ resolved
@@ -62,13 +62,8 @@
   // Performance: 1.5 marks
   // Elegance: 1 mark
   // Total: 7
-<<<<<<< HEAD
-  def filter(f: A => Boolean): List[Boolean] =
+  def filter(f: A => Boolean): List[A] =
     foldRight[List[A]](a => if(f(a)) a |: _ else identity, Nil())
-=======
-  def filter(f: A => Boolean): List[A] =
-    sys.error("todo")
->>>>>>> 63eff37a
 
   // Exercise 6
   // Relative Difficulty: 5
